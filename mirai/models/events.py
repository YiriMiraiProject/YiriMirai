# -*- coding: utf-8 -*-
"""
此模块提供事件模型。
"""
from datetime import datetime
<<<<<<< HEAD
=======
from enum import Enum
>>>>>>> 47a977c3
from typing import TYPE_CHECKING, Any, Optional, Type, Union, cast

if TYPE_CHECKING:
    from typing_extensions import Literal
else:
    try:
        from typing import Literal
    except ImportError:
        from typing_extensions import Literal

from mirai.models.base import MiraiIndexedModel
from mirai.models.entities import (
    Client, Entity, Friend, Group, GroupMember, Permission, Subject
)
from mirai.models.message import MessageChain


class Event(MiraiIndexedModel):
    """事件基类。

    Args:
        type: 事件名。
    """
    type: str
    """事件名。"""
    def __repr__(self):
        return self.__class__.__name__ + '(' + ', '.join(
            (
                f'{k}={repr(v)}'
                for k, v in self.__dict__.items() if k != 'type' and v
            )
        ) + ')'

    @classmethod
    def parse_obj(cls, obj: dict) -> 'Event':
        try:
            return cast(Event, super().parse_obj(obj))
        except ValueError:
            return Event(type=obj['type'])

    @classmethod
    def get_subtype(cls, name: str) -> Type['Event']:
        try:
            return cast(Type[Event], super().get_subtype(name))
        except ValueError:
            return Event


###############################
# Bot Event
class BotEvent(Event):
    """Bot 自身事件。

    Args:
        type: 事件名。
        qq: Bot 的 QQ 号。
    """
    type: str
    """事件名。"""
    qq: int
    """Bot 的 QQ 号。"""


class BotOnlineEvent(BotEvent):
    """Bot 登陆成功。

    Args:
        type: 事件名。
        qq: 登陆成功的 Bot 的 QQ 号。
    """
    type: str = 'BotOnlineEvent'
    """事件名。"""
    qq: int
    """登陆成功的 Bot 的 QQ 号。"""


class BotOfflineEventActive(BotEvent):
    """Bot 主动离线。

    Args:
        type: 事件名。
        qq: 主动离线的 Bot 的 QQ 号。
    """
    type: str = 'BotOfflineEventActive'
    """事件名。"""
    qq: int
    """主动离线的 Bot 的 QQ 号。"""


class BotOfflineEventForce(BotEvent):
    """Bot被挤下线。

    Args:
        type: 事件名。
        qq: 被挤下线的 Bot 的 QQ 号。
    """
    type: str = 'BotOfflineEventForce'
    """事件名。"""
    qq: int
    """被挤下线的 Bot 的 QQ 号。"""


class BotOfflineEventDropped(BotEvent):
    """Bot 被服务器断开或因网络问题而掉线。

    Args:
        type: 事件名。
        qq: 被服务器断开或因网络问题而掉线的 Bot 的 QQ 号。
    """
    type: str = 'BotOfflineEventDropped'
    """事件名。"""
    qq: int
    """被服务器断开或因网络问题而掉线的 Bot 的 QQ 号。"""


class BotReloginEvent(BotEvent):
    """Bot 主动重新登录。

    Args:
        type: 事件名。
        qq: 主动重新登录的 Bot 的 QQ 号。
    """
    type: str = 'BotReloginEvent'
    """事件名。"""
    qq: int
    """主动重新登录的 Bot 的 QQ 号。"""


###############################
# Friend Event


class FriendEvent(Event):
    """好友事件。

    Args:
        type: 事件名。
        friend: 事件对应的好友。
    """
    type: str
    """事件名。"""
    friend: Friend
    """事件对应的好友。"""


class FriendInputStatusChangedEvent(FriendEvent):
    """好友输入状态改变。

    Args:
        type: 事件名。
        friend: 事件对应的好友。
        inputting: 是否正在输入。
    """
    type: str = 'FriendInputStatusChangedEvent'
    """事件名。"""
    friend: Friend
    """事件对应的好友。"""
    inputting: bool
    """是否正在输入。"""


class FriendNickChangedEvent(FriendEvent):
    """好友昵称改变。

    Args:
        type: 事件名。
        friend: 事件对应的好友。
        from_: 原昵称。
        to: 新昵称。
    """
    type: str = 'FriendNickChangedEvent'
    """事件名。"""
    friend: Friend
    """事件对应的好友。"""
    from_: str
    """原昵称。"""
    to: str
    """新昵称。"""


###############################
# Group Event


class GroupEvent(Event):
    """群事件。

    Args:
        type: 事件名。
        group: 事件对应的群。
    """
    # group: Group
    # 一个奇怪的现象：群事件不一定有 group，它可能藏在 opeartor.group 里

    type: str
    """事件名。"""
    def __getattr__(self, name) -> Union[Group, Any]:
        if name == 'group':
            member = getattr(self, 'operator',
                             None) or getattr(self, 'member', None)
            if member:
                return member.group
        return getattr(super(), name)


class BotGroupPermissionChangeEvent(GroupEvent):
    """ Bot在群里的权限被改变。

    Args:
        type: 事件名。
        origin: 原权限。
        current: 新权限。
        group: 事件对应的群。
    """
    type: str = 'BotGroupPermissionChangeEvent'
    """事件名。"""
    origin: Permission
    """原权限。"""
    current: Permission
    """新权限。"""
    group: Group
    """事件对应的群。"""


class BotMuteEvent(GroupEvent):
    """Bot 被禁言。

    Args:
        type: 事件名。
        duration_seconds: 禁言时间，单位秒。
        operator: 禁言的操作者。
    """
    type: str = 'BotMuteEvent'
    """事件名。"""
    duration_seconds: int
    """禁言时间，单位秒。"""
    operator: Optional[GroupMember]
    """禁言的操作者。"""


class BotUnmuteEvent(GroupEvent):
    """Bot 被取消禁言。

    Args:
        type: 事件名。
        operator: 取消禁言的操作者。
    """
    type: str = 'BotUnmuteEvent'
    """事件名。"""
    operator: Optional[GroupMember]
    """取消禁言的操作者。"""


class BotJoinGroupEvent(GroupEvent):
    """Bot 加入了一个新群。

    Args:
        type: 事件名。
        group: Bot 加入的群。
    """
    type: str = 'BotJoinGroupEvent'
    """事件名。"""
    group: Group
    """Bot 加入的群。"""
    invitor: Optional[GroupMember] = None
    """邀请者。"""


class BotLeaveEventActive(GroupEvent):
    """Bot 主动退出一个群。

    Args:
        type: 事件名。
        group: Bot 退出的群。
    """
    type: str = 'BotLeaveEventActive'
    """事件名。"""
    group: Group
    """Bot 退出的群。"""


class BotLeaveEventKick(GroupEvent):
    """Bot 被踢出一个群。

    Args:
        type: 事件名。
        group: Bot 被踢出的群。
    """
    type: str = 'BotLeaveEventKick'
    """事件名。"""
    group: Group
    """Bot 被踢出的群。"""
    operator: Optional[GroupMember]
    """踢出 Bot 的管理员。"""


class GroupRecallEvent(GroupEvent):
    """群消息撤回。

    Args:
        type: 事件名。
        author_id: 原消息发送者的 QQ 号。
        message_id: 原消息 message_id。
        time: 原消息发送时间。
        group: 消息撤回所在的群。
        operator: 消息撤回的操作者，为 None 表示 Bot 操作。
    """
    type: str = 'GroupRecallEvent'
    """事件名。"""
    author_id: int
    """原消息发送者的 QQ 号。"""
    message_id: int
    """原消息 message_id。"""
    time: datetime
    """原消息发送时间。"""
    group: Group
    """消息撤回所在的群。"""
    operator: Optional[GroupMember]
    """消息撤回的操作者，为 None 表示 Bot 操作。"""


class FriendRecallEvent(Event):
    """好友消息撤回。

    Args:
        type: 事件名。
        author_id: 原消息发送者的 QQ 号。
        message_id: 原消息 message_id。
        time: 原消息发送时间。
        operator: 好友 QQ 号或 Bot QQ 号。
    """
    type: str = 'FriendRecallEvent'
    """事件名。"""
    # 按照文档顺序，这个事件确实应该在这个位置。
    # 而且它不符合 FriendEvent 的形式，就放在这里吧。
    author_id: int
    """原消息发送者的 QQ 号。"""
    message_id: int
    """原消息 message_id。"""
    time: datetime
    """原消息发送时间。"""
    operator: int
    """好友 QQ 号或 Bot QQ 号。"""


class GroupNameChangeEvent(GroupEvent):
    """某个群名改变。

    Args:
        type: 事件名。
        origin: 原群名。
        current: 新群名。
        group: 群名改名的群。
        operator: 操作者，为 None 表示 Bot 操作。
    """
    type: str = 'GroupNameChangeEvent'
    """事件名。"""
    origin: str
    """原群名。"""
    current: str
    """新群名。"""
    group: Group
    """群名改名的群。"""
    operator: Optional[GroupMember]
    """操作者，为 None 表示 Bot 操作。"""


class GroupEntranceAnnouncementChangeEvent(GroupEvent):
    """某群入群公告改变。

    Args:
        type: 事件名。
        origin: 原公告。
        current: 新公告。
        group: 群公告改变的群。
        operator: 操作者，为 None 表示 Bot 操作。
    """
    type: str = 'GroupEntranceAnnouncementChangeEvent'
    """事件名。"""
    origin: str
    """原公告。"""
    current: str
    """新公告。"""
    group: Group
    """群公告改变的群。"""
    operator: Optional[GroupMember]
    """操作者，为 None 表示 Bot 操作。"""


class GroupMuteAllEvent(GroupEvent):
    """全员禁言。

    Args:
        type: 事件名。
        origin: 原本是否处于全员禁言。
        current: 现在是否处于全员禁言。
        group: 全员禁言的群。
        operator: 操作者，为 None 表示 Bot 操作。
    """
    type: str = 'GroupMuteAllEvent'
    """事件名。"""
    origin: bool
    """原本是否处于全员禁言。"""
    current: bool
    """现在是否处于全员禁言。"""
    group: Group
    """全员禁言的群。"""
    operator: Optional[GroupMember]
    """操作者，为 None 表示 Bot 操作。"""


class GroupAllowAnonymousChatEvent(GroupEvent):
    """匿名聊天。

    Args:
        type: 事件名。
        origin: 原本是否允许匿名聊天。
        current: 现在是否允许匿名聊天。
        group: 匿名聊天状态改变的群。
        operator: 操作者，为 None 表示 Bot 操作。
    """
    type: str = 'GroupAllowAnonymousChatEvent'
    """事件名。"""
    origin: bool
    """原本是否允许匿名聊天。"""
    current: bool
    """现在是否允许匿名聊天。"""
    group: Group
    """匿名聊天状态改变的群。"""
    operator: Optional[GroupMember]
    """操作者，为 None 表示 Bot 操作。"""


class GroupAllowConfessTalkEvent(GroupEvent):
    """坦白说。

    Args:
        type: 事件名。
        origin: 原本是否允许坦白说。
        current: 现在是否允许坦白说。
        group: 坦白说状态改变的群。
        is_by_bot: 是否 Bot 进行该操作。
    """
    type: str = 'GroupAllowConfessTalkEvent'
    """事件名。"""
    origin: bool
    """原本是否允许坦白说。"""
    current: bool
    """现在是否允许坦白说。"""
    group: Group
    """坦白说状态改变的群。"""
    is_by_bot: bool
    """是否是 Bot 进行该操作。"""


class GroupAllowMemberInviteEvent(GroupEvent):
    """允许群员邀请好友加群。

    Args:
        type: 事件名。
        origin: 原本是否允许群员邀请好友加群。
        current: 现在是否允许群员邀请好友加群。
        group: 允许群员邀请好友加群状态改变的群。
        operator: 操作者，为 None 表示 Bot 操作。
    """
    type: str = 'GroupAllowMemberInviteEvent'
    """事件名。"""
    origin: bool
    """原本是否允许群员邀请好友加群。"""
    current: bool
    """现在是否允许群员邀请好友加群。"""
    group: Group
    """允许群员邀请好友加群状态改变的群。"""
    operator: Optional[GroupMember]
    """操作者，为 None 表示 Bot 操作。"""


class MemberJoinEvent(GroupEvent):
    """新人入群。

    Args:
        type: 事件名。
        member: 加入的群成员。
        group: 加入的群。
    """
    type: str = 'MemberJoinEvent'
    """事件名。"""
    member: GroupMember
    """加入的群成员。"""
    invitor: Optional[GroupMember]
    """邀请者。"""


class MemberLeaveEventKick(GroupEvent):
    """成员被踢出群（该成员不是Bot）。

    Args:
        type: 事件名。
        member: 被踢出的群成员。
        group: 事件发生的群。
        operator: 被踢出的群的管理员。
    """
    type: str = 'MemberLeaveEventKick'
    """事件名。"""
    member: GroupMember
    """被踢出的群成员。"""
    operator: Optional[GroupMember]
    """被踢出的群的管理员。"""


class MemberLeaveEventQuit(GroupEvent):
    """成员主动离群（该成员不是Bot）。

    Args:
        type: 事件名。
        member: 离群的群成员。
        group: 事件发生的群。
    """
    type: str = 'MemberLeaveEventQuit'
    """事件名。"""
    member: GroupMember
    """离群的群成员。"""


class MemberCardChangeEvent(GroupEvent):
    """群名片改动。

    Args:
        type: 事件名。
        origin: 原本名片。
        current: 现在名片。
        member: 改动的群成员。
        group: 事件发生的群。
    """
    type: str = 'MemberCardChangeEvent'
    """事件名。"""
    origin: str
    """原本名片。"""
    current: str
    """现在名片。"""
    member: GroupMember
    """改动的群成员。"""


class MemberSpecialTitleChangeEvent(GroupEvent):
    """群头衔改动（只有群主有操作权限）。

    Args:
        type: 事件名。
        origin: 原本头衔。
        current: 现在头衔。
        member: 头衔改动的群成员。
        group: 事件发生的群。
    """
    type: str = 'MemberSpecialTitleChangeEvent'
    """事件名。"""
    origin: str
    """原本头衔。"""
    current: str
    """现在头衔。"""
    member: GroupMember
    """头衔改动的群成员。"""


class MemberPermissionChangeEvent(GroupEvent):
    """成员权限改变（该成员不是Bot）。

    Args:
        type: 事件名。
        origin: 原本权限。
        current: 现在权限。
        member: 权限改变的群成员。
        group: 事件发生的群。
    """
    type: str = 'MemberPermissionChangeEvent'
    """事件名。"""
    origin: Permission
    """原本权限。"""
    current: Permission
    """现在权限。"""
    member: GroupMember
    """权限改变的群成员。"""


class MemberMuteEvent(GroupEvent):
    """群成员被禁言（该成员不是Bot）。

    Args:
        type: 事件名。
        duration_seconds: 禁言时间，单位为秒。
    """
    type: str = 'MemberMuteEvent'
    """事件名。"""
    duration_seconds: int
    """禁言时间，单位为秒。"""


class MemberUnmuteEvent(GroupEvent):
    """群成员被取消禁言（该成员不是Bot）。

    Args:
        type: 事件名。
        member: 被取消禁言的群成员。
        group: 事件发生的群。
    """
    type: str = 'MemberUnmuteEvent'
    """事件名。"""
    member: GroupMember
    """被取消禁言的群成员。"""
    operator: Optional[GroupMember]
    """被取消禁言的群管理员。"""


class MemberHonorChangeEvent(GroupEvent):
    """群员称号改变。

    Args:
        type: 事件名。
        member: 称号改变的群成员。
        action: 称号变化行为：achieve 获得称号，lose 失去称号。
        group: 事件发生的群。
        honor: 称号名称。
    """
    type: str = 'MemberHonorChangeEvent'
    """事件名。"""
    member: GroupMember
    """称号改变的群成员。"""
    action: Literal['achieve', 'lose']
    """称号变化行为：achieve 获得称号，lose 失去称号。"""
    honor: str
    """称号名称。"""


###############################
# Request Event


class RequestEvent(Event):
    """申请事件。

    Args:
        type: 事件名。
        event_id: 事件标识，响应该事件时的标识。
    """
    type: str
    """事件名。"""
    event_id: int
    """事件标识，响应该事件时的标识。"""
    from_id: int
    """申请人 QQ 号。"""
    group_id: int
    """申请人群号，可能为0。"""


class NewFriendRequestEvent(RequestEvent):
    """添加好友申请。

    Args:
        type: 事件名。
        event_id: 事件标识，响应该事件时的标识。
        from_id: 申请人 QQ 号。
        group_id: 申请人如果通过某个群添加好友，该项为该群群号；否则为0。
        nick: 申请人的昵称或群名片。
        message: 申请消息。
    """
    type: str = 'NewFriendRequestEvent'
    """事件名。"""
    event_id: int
    """事件标识，响应该事件时的标识。"""
    from_id: int
    """申请人 QQ 号。"""
    group_id: int
    """申请人如果通过某个群添加好友，该项为该群群号；否则为0。"""
    nick: str
    """申请人的昵称或群名片。"""
    message: str
    """申请消息。"""


class MemberJoinRequestEvent(RequestEvent):
    """用户入群申请（Bot需要有管理员权限）。

    Args:
        type: 事件名。
        event_id: 事件标识，响应该事件时的标识。
        from_id: 申请人 QQ 号。
        group_id: 申请人申请入群的群号。
        group_name: 申请人申请入群的群名称。
        nick: 申请人的昵称或群名片。
        message: 申请消息。
    """
    type: str = 'MemberJoinRequestEvent'
    """事件名。"""
    event_id: int
    """事件标识，响应该事件时的标识。"""
    from_id: int
    """申请人 QQ 号。"""
    group_id: int
    """申请人申请入群的群号。"""
    group_name: str
    """申请人申请入群的群名称。"""
    nick: str
    """申请人的昵称或群名片。"""
    message: str
    """申请消息。"""


class BotInvitedJoinGroupRequestEvent(RequestEvent):
    """Bot 被邀请入群申请。

    Args:
        type: 事件名。
        event_id: 事件标识，响应该事件时的标识。
        from_id: 邀请人 QQ 号。
        group_id: 被邀请进入群的群号。
        group_name: 被邀请进入群的群名称。
        nick: 邀请人（好友）的昵称。
        message: 邀请消息。
    """
    type: str = 'BotInvitedJoinGroupRequestEvent'
    """事件名。"""
    event_id: int
    """事件标识，响应该事件时的标识。"""
    from_id: int
    """邀请人 QQ 号。"""
    group_id: int
    """被邀请进入群的群号。"""
    group_name: str
    """被邀请进入群的群名称。"""
    nick: str
    """邀请人（好友）的昵称。"""
    message: str
    """邀请消息。"""


class NudgeEvent(Event):
    """头像戳一戳事件。

    Args:
        type: 事件名。
        from_id: 动作发出者的 QQ 号。
        target: 动作目标的 QQ 号。
        subject: 来源。
        action: 戳一戳类型。
        suffix: 自定义戳一戳内容。
    """
    type: str = "NudgeEvent"
    """事件名。"""
    from_id: int
    """动作发出者的 QQ 号。"""
    target: int
    """动作目标的 QQ 号。"""
    subject: Subject
    """来源。"""
    action: str
    """戳一戳类型。"""
    suffix: str
    """自定义戳一戳内容。"""


###############################
# Other Client Event


class OtherClientEvent(Event):
    """其它客户端事件。

    Args:
        type: 事件名。
        client: 其他设备。
    """
    type: str
    """事件名。"""
    client: Client
    """其他设备。"""


class ClientKind(int, Enum):
    """详细设备类型。"""
    ANDROID_PAD = 68104
    AOL_CHAOJIHUIYUAN = 73730
    AOL_HUIYUAN = 73474
    AOL_SQQ = 69378
    CAR = 65806
    HRTX_IPHONE = 66566
    HRTX_PC = 66561
    MC_3G = 65795
    MISRO_MSG = 69634
    MOBILE_ANDROID = 65799
    MOBILE_ANDROID_NEW = 72450
    MOBILE_HD = 65805
    MOBILE_HD_NEW = 71426
    MOBILE_IPAD = 68361
    MOBILE_IPAD_NEW = 72194
    MOBILE_IPHONE = 67586
    MOBILE_OTHER = 65794
    MOBILE_PC_QQ = 65793
    MOBILE_PC_TIM = 77313
    MOBILE_WINPHONE_NEW = 72706
    QQ_FORELDER = 70922
    QQ_SERVICE = 71170
    TV_QQ = 69130
    WIN8 = 69899
    WINPHONE = 65804


class OtherClientOnlineEvent(OtherClientEvent):
    """其它客户端上线事件。

    Args:
        type: 事件名。
        client: 其他设备。
        kind: 详细设备类型。
    """
    type: str = 'OtherClientOnlineEvent'
    """事件名。"""
    client: Client
    """其他设备。"""
    kind: Optional[ClientKind] = None
    """详细设备类型。"""


class OtherClientOfflineEvent(OtherClientEvent):
    """其它客户端下线事件。

    Args:
        type: 事件名。
        client: 其他设备。
    """
    type: str = 'OtherClientOfflineEvent'
    """事件名。"""
    client: Client
    """其他设备。"""


###############################
# Command Event


class CommandEvent(Event):
    """命令事件。

    Args:
        type: 事件名。
    """
    type: str
    """事件名。"""


class CommandExecutedEvent(CommandEvent):
    """命令被执行。

    Args:
        type: 事件名。
        name: 命令名称。
        friend: 发送命令的好友, 从控制台发送为 None。
        member: 发送命令的群成员, 从控制台发送为 None。
        args: 命令执行时的参数。
    """
    type: str = 'CommandExecutedEvent'
    """事件名。"""
    name: str
    """命令名称。"""
    friend: Optional[Friend]
    """发送命令的好友, 从控制台发送为 None。"""
    member: Optional[GroupMember]
    """发送命令的群成员, 从控制台发送为 None。"""
    args: MessageChain
    """命令执行时的参数。"""


###############################
# Message Event
class MessageEvent(Event):
    """消息事件。

    Args:
        type: 事件名。
        message_chain: 消息内容。
    """
    type: str
    """事件名。"""
    sender: Entity
    """发送消息的来源。"""
    message_chain: MessageChain
    """消息内容。"""


class FriendMessage(MessageEvent):
    """好友消息。

    Args:
        type: 事件名。
        sender: 发送消息的好友。
        message_chain: 消息内容。
    """
    type: str = 'FriendMessage'
    """事件名。"""
    sender: Friend
    """发送消息的好友。"""
    message_chain: MessageChain
    """消息内容。"""


class GroupMessage(MessageEvent):
    """群消息。

    Args:
        type: 事件名。
        sender: 发送消息的群成员。
        message_chain: 消息内容。
    """
    type: str = 'GroupMessage'
    """事件名。"""
    sender: GroupMember
    """发送消息的群成员。"""
    message_chain: MessageChain
    """消息内容。"""
    @property
    def group(self) -> Group:
        return self.sender.group


class TempMessage(MessageEvent):
    """群临时消息。

    Args:
        type: 事件名。
        sender: 发送消息的群成员。
        message_chain: 消息内容。
    """
    type: str = 'TempMessage'
    """事件名。"""
    sender: GroupMember
    """发送消息的群成员。"""
    message_chain: MessageChain
    """消息内容。"""
    @property
    def group(self) -> Group:
        return self.sender.group


class StrangerMessage(MessageEvent):
    """陌生人消息。

    Args:
        type: 事件名。
        sender: 发送消息的人。
        message_chain: 消息内容。
    """
    type: str = 'StrangerMessage'
    """事件名。"""
    sender: Friend
    """发送消息的人。"""
    message_chain: MessageChain
    """消息内容。"""


class OtherClientMessage(MessageEvent):
    """其他客户端消息。

    Args:
        type: 事件名。
        sender: 发送消息的人。
        message_chain: 消息内容。
    """
    type: str = 'OtherClientMessage'
    """事件名。"""
    sender: Client
    """发送消息的人。"""
    message_chain: MessageChain
    """消息内容。"""


__all__ = [
    'BotEvent',
    'BotGroupPermissionChangeEvent',
    'BotInvitedJoinGroupRequestEvent',
    'BotJoinGroupEvent',
    'BotLeaveEventActive',
    'BotLeaveEventKick',
    'BotMuteEvent',
    'BotOfflineEventActive',
    'BotOfflineEventDropped',
    'BotOfflineEventForce',
    'BotOnlineEvent',
    'BotReloginEvent',
    'BotUnmuteEvent',
    'CommandEvent',
    'CommandExecutedEvent',
    'Event',
    'FriendEvent',
    'FriendInputStatusChangedEvent',
    'FriendMessage',
    'FriendNickChangedEvent',
    'FriendRecallEvent',
    'GroupAllowAnonymousChatEvent',
    'GroupAllowConfessTalkEvent',
    'GroupAllowMemberInviteEvent',
    'GroupEntranceAnnouncementChangeEvent',
    'GroupEvent',
    'GroupMessage',
    'GroupMuteAllEvent',
    'GroupNameChangeEvent',
    'GroupRecallEvent',
    'MemberCardChangeEvent',
    'MemberHonorChangeEvent',
    'MemberJoinEvent',
    'MemberJoinRequestEvent',
    'MemberLeaveEventKick',
    'MemberLeaveEventQuit',
    'MemberMuteEvent',
    'MemberPermissionChangeEvent',
    'MemberSpecialTitleChangeEvent',
    'MemberUnmuteEvent',
    'MessageEvent',
    'NewFriendRequestEvent',
    'NudgeEvent',
    'OtherClientMessage',
    'RequestEvent',
    'StrangerMessage',
    'TempMessage',
]<|MERGE_RESOLUTION|>--- conflicted
+++ resolved
@@ -3,10 +3,7 @@
 此模块提供事件模型。
 """
 from datetime import datetime
-<<<<<<< HEAD
-=======
 from enum import Enum
->>>>>>> 47a977c3
 from typing import TYPE_CHECKING, Any, Optional, Type, Union, cast
 
 if TYPE_CHECKING:
