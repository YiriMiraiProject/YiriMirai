# -*- coding: utf-8 -*-
"""
# YiriMirai
一个轻量级、低耦合的基于 mirai-api-http 的 Python SDK。

更多信息请看[文档](https://yiri-mirai.vercel.app/)。
"""
<<<<<<< HEAD
__version__ = '0.2.4.3'
=======
__version__ = '0.2.5'
>>>>>>> 47a977c3
__author__ = '忘忧北萱草'

import logging
from typing import TYPE_CHECKING

if TYPE_CHECKING:
    from mirai.adapters import (
        Adapter, ComposeAdapter, HTTPAdapter, WebHookAdapter, WebSocketAdapter
    )
else:
    from mirai.adapters import Adapter

from mirai.api_provider import Method
from mirai.bot import (
    LifeSpan, Mirai, MiraiRunner, Shutdown, SimpleMirai, Startup
)
from mirai.bus import EventBus
from mirai.colorlog import ColoredFormatter
from mirai.exceptions import (
    ApiError, NetworkError, SkipExecution, StopExecution, StopPropagation
)
from mirai.models import (
    At, AtAll, Dice, Event, Face, FriendMessage, GroupMessage, Image,
    MessageChain, MessageEvent, Plain, Poke, PokeNames, StrangerMessage,
    TempMessage, Voice, deserialize, serialize
)

__all__ = [
    'Mirai', 'SimpleMirai', 'MiraiRunner', 'LifeSpan', 'Startup', 'Shutdown',
    'Adapter', 'Method', 'HTTPAdapter', 'WebSocketAdapter', 'WebHookAdapter',
    'ComposeAdapter', 'EventBus', 'get_logger', 'Event', 'MessageEvent',
    'FriendMessage', 'GroupMessage', 'TempMessage', 'StrangerMessage',
    'MessageChain', 'Plain', 'At', 'AtAll', 'Dice', 'Face', 'Poke',
    'PokeNames', 'Image', 'Voice', 'serialize', 'deserialize', 'ApiError',
    'NetworkError', 'SkipExecution', 'StopExecution', 'StopPropagation'
]

logger = logging.getLogger(__name__)
logger.setLevel(logging.INFO)

ch = logging.StreamHandler()
ch.setLevel(logging.DEBUG)

formatter = ColoredFormatter(
    '%(asctime)s - %(levelname)-8s %(message)s', datefmt='%Y-%m-%d %H:%M:%S'
)
ch.setFormatter(formatter)

logger.addHandler(ch)


def get_logger() -> logging.Logger:
    """获取 YiriMirai 的模块 Logger。

    所有的模块的 Logger 都是此 Logger 的子 Logger，修改此 Logger 的属性以应用到 YiriMirai 全局。

    Returns:
        logging.Logger: 模块 Logger。
    """
    return logger


def __getattr__(name):
    if name in (
        'HTTPAdapter', 'WebSocketAdapter', 'WebHookAdapter', 'ComposeAdapter'
    ):
        import mirai.adapters
        return getattr(mirai.adapters, name)
    raise AttributeError(f'Module {__name__} has no attribute {name}')<|MERGE_RESOLUTION|>--- conflicted
+++ resolved
@@ -5,11 +5,7 @@
 
 更多信息请看[文档](https://yiri-mirai.vercel.app/)。
 """
-<<<<<<< HEAD
-__version__ = '0.2.4.3'
-=======
 __version__ = '0.2.5'
->>>>>>> 47a977c3
 __author__ = '忘忧北萱草'
 
 import logging
